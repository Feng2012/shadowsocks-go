package shadowsocks

import (
<<<<<<< HEAD
	"bytes"
=======
>>>>>>> 5c6f652e
	"crypto/aes"
	"crypto/cipher"
	"crypto/des"
	"crypto/md5"
	"crypto/rand"
	"crypto/rc4"
	"encoding/binary"
	"errors"
	"io"
<<<<<<< HEAD

	"golang.org/x/crypto/blowfish"
	"golang.org/x/crypto/cast5"
=======
	"strings"

	"github.com/Yawning/chacha20"
	"golang.org/x/crypto/blowfish"
	"golang.org/x/crypto/cast5"
	"golang.org/x/crypto/salsa20/salsa"
>>>>>>> 5c6f652e
)

var errEmptyPassword = errors.New("empty key")

func md5sum(d []byte) []byte {
	h := md5.New()
	h.Write(d)
	return h.Sum(nil)
}

func evpBytesToKey(password string, keyLen int) (key []byte) {
	const md5Len = 16

	cnt := (keyLen-1)/md5Len + 1
	m := make([]byte, cnt*md5Len)
	copy(m, md5sum([]byte(password)))

	// Repeatedly call md5 until bytes generated is enough.
	// Each call to md5 uses data: prev md5 sum + password.
	d := make([]byte, md5Len+len(password))
	start := 0
	for i := 1; i < cnt; i++ {
		start += md5Len
		copy(d, m[start-md5Len:start])
		copy(d[md5Len:], password)
		copy(m[start:], md5sum(d))
	}
	return m[:keyLen]
}

type DecOrEnc int

const (
	Decrypt DecOrEnc = iota
	Encrypt
)

func newStream(block cipher.Block, err error, key, iv []byte,
	doe DecOrEnc) (cipher.Stream, error) {
	if err != nil {
		return nil, err
	}
	if doe == Encrypt {
		return cipher.NewCFBEncrypter(block, iv), nil
	} else {
		return cipher.NewCFBDecrypter(block, iv), nil
	}
}

func newAESCFBStream(key, iv []byte, doe DecOrEnc) (cipher.Stream, error) {
	block, err := aes.NewCipher(key)
	return newStream(block, err, key, iv, doe)
}

func newAESCTRStream(key, iv []byte, doe DecOrEnc) (cipher.Stream, error) {
	block, err := aes.NewCipher(key)
	if err != nil {
		return nil, err
	}
	return cipher.NewCTR(block, iv), nil
}

func newDESStream(key, iv []byte, doe DecOrEnc) (cipher.Stream, error) {
	block, err := des.NewCipher(key)
	return newStream(block, err, key, iv, doe)
}

func newBlowFishStream(key, iv []byte, doe DecOrEnc) (cipher.Stream, error) {
	block, err := blowfish.NewCipher(key)
	return newStream(block, err, key, iv, doe)
}

func newCast5Stream(key, iv []byte, doe DecOrEnc) (cipher.Stream, error) {
	block, err := cast5.NewCipher(key)
	return newStream(block, err, key, iv, doe)
}

func newRC4MD5Stream(key, iv []byte, _ DecOrEnc) (cipher.Stream, error) {
	h := md5.New()
	h.Write(key)
	h.Write(iv)
	rc4key := h.Sum(nil)

	return rc4.NewCipher(rc4key)
}

func newChaCha20Stream(key, iv []byte, _ DecOrEnc) (cipher.Stream, error) {
	return chacha20.NewCipher(key, iv)
}

func newChaCha20IETFStream(key, iv []byte, _ DecOrEnc) (cipher.Stream, error) {
	return chacha20.NewCipher(key, iv)
}

type salsaStreamCipher struct {
	nonce   [8]byte
	key     [32]byte
	counter int
}

func (c *salsaStreamCipher) XORKeyStream(dst, src []byte) {
	var buf []byte
	padLen := c.counter % 64
	dataSize := len(src) + padLen
	if cap(dst) >= dataSize {
		buf = dst[:dataSize]
	} else if leakyBufSize >= dataSize {
		buf = leakyBuf.Get()
		defer leakyBuf.Put(buf)
		buf = buf[:dataSize]
	} else {
		buf = make([]byte, dataSize)
	}

	var subNonce [16]byte
	copy(subNonce[:], c.nonce[:])
	binary.LittleEndian.PutUint64(subNonce[len(c.nonce):], uint64(c.counter/64))

	// It's difficult to avoid data copy here. src or dst maybe slice from
	// Conn.Read/Write, which can't have padding.
	copy(buf[padLen:], src[:])
	salsa.XORKeyStream(buf, buf, &subNonce, &c.key)
	copy(dst, buf[padLen:])

	c.counter += len(src)
}

func newSalsa20Stream(key, iv []byte, _ DecOrEnc) (cipher.Stream, error) {
	var c salsaStreamCipher
	copy(c.nonce[:], iv[:8])
	copy(c.key[:], key[:32])
	return &c, nil
}

type cipherInfo struct {
	keyLen    int
	ivLen     int
	newStream func(key, iv []byte, doe DecOrEnc) (cipher.Stream, error)
}

var cipherMethod = map[string]*cipherInfo{
	"aes-128-cfb":   {16, 16, newAESCFBStream},
	"aes-192-cfb":   {24, 16, newAESCFBStream},
	"aes-256-cfb":   {32, 16, newAESCFBStream},
	"aes-128-ctr":   {16, 16, newAESCTRStream},
	"aes-192-ctr":   {24, 16, newAESCTRStream},
	"aes-256-ctr":   {32, 16, newAESCTRStream},
	"des-cfb":       {8, 8, newDESStream},
	"bf-cfb":        {16, 8, newBlowFishStream},
	"cast5-cfb":     {16, 8, newCast5Stream},
	"rc4-md5":       {16, 16, newRC4MD5Stream},
	"chacha20":      {32, 8, newChaCha20Stream},
	"chacha20-ietf": {32, 12, newChaCha20IETFStream},
	"salsa20":       {32, 8, newSalsa20Stream},
}

func CheckCipherMethod(method string) error {
	if method == "" {
		method = "aes-256-cfb"
	}
	_, ok := cipherMethod[method]
	if !ok {
		return errors.New("Unsupported encryption method: " + method)
	}
	return nil
}

type Cipher struct {
	enc  cipher.Stream
	dec  cipher.Stream
	key  []byte
	info *cipherInfo
	ota  bool // one-time auth
	iv   []byte
}

// NewCipher creates a cipher that can be used in Dial() etc.
// Use cipher.Copy() to create a new cipher with the same method and password
// to avoid the cost of repeated cipher initialization.
func NewCipher(method, password string) (c *Cipher, err error) {
	if password == "" {
		return nil, errEmptyPassword
	}
	var ota bool
	if strings.HasSuffix(strings.ToLower(method), "-auth") {
		method = method[:len(method)-5] // len("-auth") = 5
		ota = true
	} else {
		ota = false
	}
	mi, ok := cipherMethod[method]
	if !ok {
		return nil, errors.New("Unsupported encryption method: " + method)
	}

	key := evpBytesToKey(password, mi.keyLen)

	c = &Cipher{key: key, info: mi}

	if err != nil {
		return nil, err
	}
	c.ota = ota
	return c, nil
}

// Initializes the block cipher with CFB mode, returns IV.
func (c *Cipher) initEncrypt() (iv []byte, err error) {
	if c.iv == nil {
		iv = make([]byte, c.info.ivLen)
		if _, err := io.ReadFull(rand.Reader, iv); err != nil {
			return nil, err
		}
		c.iv = iv
	} else {
		iv = c.iv
	}
	c.enc, err = c.info.newStream(c.key, iv, Encrypt)
	return
}

func (c *Cipher) initDecrypt(iv []byte) (err error) {
	c.dec, err = c.info.newStream(c.key, iv, Decrypt)
	return
}

func (c *Cipher) encrypt(dst, src []byte) {
	c.enc.XORKeyStream(dst, src)
}

func (c *Cipher) decrypt(dst, src []byte) {
	c.dec.XORKeyStream(dst, src)
}

// Copy creates a new cipher at it's initial state.
func (c *Cipher) Copy() *Cipher {
	// This optimization maybe not necessary. But without this function, we
	// need to maintain a table cache for newTableCipher and use lock to
	// protect concurrent access to that cache.

	// AES and DES ciphers does not return specific types, so it's difficult
	// to create copy. But their initizliation time is less than 4000ns on my
	// 2.26 GHz Intel Core 2 Duo processor. So no need to worry.

	// Currently, blow-fish and cast5 initialization cost is an order of
	// maganitude slower than other ciphers. (I'm not sure whether this is
	// because the current implementation is not highly optimized, or this is
	// the nature of the algorithm.)

	nc := *c
	nc.enc = nil
	nc.dec = nil
	nc.ota = c.ota
	return &nc
}<|MERGE_RESOLUTION|>--- conflicted
+++ resolved
@@ -1,10 +1,6 @@
 package shadowsocks
 
 import (
-<<<<<<< HEAD
-	"bytes"
-=======
->>>>>>> 5c6f652e
 	"crypto/aes"
 	"crypto/cipher"
 	"crypto/des"
@@ -14,18 +10,12 @@
 	"encoding/binary"
 	"errors"
 	"io"
-<<<<<<< HEAD
-
-	"golang.org/x/crypto/blowfish"
-	"golang.org/x/crypto/cast5"
-=======
 	"strings"
 
 	"github.com/Yawning/chacha20"
 	"golang.org/x/crypto/blowfish"
 	"golang.org/x/crypto/cast5"
 	"golang.org/x/crypto/salsa20/salsa"
->>>>>>> 5c6f652e
 )
 
 var errEmptyPassword = errors.New("empty key")
